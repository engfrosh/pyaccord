from __future__ import annotations
from typing import TYPE_CHECKING, Dict, List, Optional

if TYPE_CHECKING:
    from client import Client


class Role:

    id: int
    name: Optional[str]
    position: Optional[int]
    hoist: Optional[bool]
    managed: Optional[bool]
    mentionable: Optional[bool]
    color: int

    _client: Optional[Client]

    def __init__(
            self, id: int, name: Optional[str] = None, *, position: Optional[int] = None, hoist: Optional[bool] = None,
<<<<<<< HEAD
            managed: Optional[bool] = None, mentionable: Optional[bool] = None,
            client: Optional[Client] = None) -> None:
=======
            managed: Optional[bool] = None, mentionable: Optional[bool] = None, client: Optional[Client] = None, color: Optional[int] = None) -> None:
>>>>>>> e44d0df8

        self.id = id
        self.name = name
        self.position = position
        self.hoist = hoist
        self.managed = managed
        self.mentionable = mentionable
        self.color = color

        self._client = client

    @staticmethod
    def from_dict(d: Dict, *, client: Optional[Client] = None) -> Role:

        return Role(
            id=d["id"],
            name=d["name"],
            position=d["position"],
            hoist=d["hoist"],
            managed=d["managed"],
            mentionable=d["mentionable"],
            client=client,
            color=d["color"]
        )

    @staticmethod
    def from_list_of_dict(lst: List[Dict], *, client: Optional[Client] = None, **kwargs) -> List[Role]:
        roles = []
        for r in lst:
            roles.append(Role.from_dict(r, client=client, **kwargs))

        return roles

    def __str__(self) -> str:
        if self.name:
            return f"<Role: {self.name} #{self.id}>"
        return f"<Role #{self.id}>"<|MERGE_RESOLUTION|>--- conflicted
+++ resolved
@@ -19,12 +19,8 @@
 
     def __init__(
             self, id: int, name: Optional[str] = None, *, position: Optional[int] = None, hoist: Optional[bool] = None,
-<<<<<<< HEAD
-            managed: Optional[bool] = None, mentionable: Optional[bool] = None,
-            client: Optional[Client] = None) -> None:
-=======
-            managed: Optional[bool] = None, mentionable: Optional[bool] = None, client: Optional[Client] = None, color: Optional[int] = None) -> None:
->>>>>>> e44d0df8
+            managed: Optional[bool] = None, mentionable: Optional[bool] = None, client: Optional[Client] = None,
+            color: Optional[int] = None) -> None:
 
         self.id = id
         self.name = name
